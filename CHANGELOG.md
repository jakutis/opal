--- conflicted
+++ resolved
@@ -24,13 +24,10 @@
 
 * No longer crashes when calling a method with an opt arg followed by an optional kwarg when called without the kwarg
 
-<<<<<<< HEAD
-* Operator methods (e.g. `+`, `<`, etc.) can be handled by `method_missing`
-=======
 * Newly compliant with RubySpec:
   * `Enumerable#chunk`
-
->>>>>>> b6082f91
+  
+* Operator methods (e.g. `+`, `<`, etc.) can be handled by `method_missing`
 
 ## 0.8.0 2015-07-16
 
