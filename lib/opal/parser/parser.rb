require 'opal/parser/lexer'
require 'opal/parser/grammar'
require 'opal/parser/scope'

module Opal
  class OpalParseError < Exception; end

  class Parser
    def self.to_syms(ary)
      ary.map &:to_sym
    end

    INDENT = '  '

    LEVEL = to_syms(%w[statement statement_closure list expression receiver])

    # Maths operators
    MATH = %w(+ - / * %)

    # Comparison operators
    COMPARE = %w(< <= > >=)

    # Reserved javascript keywords - we cannot create variables with the
    # same name
    RESERVED = %w(
      break case catch continue debugger default delete do else finally for
      function if in instanceof new return switch this throw try typeof var let
      void while with class enum export extends import super true false native
      const
    )

    METHOD_NAMES = {
      :==  => 'eq',
      :=== => 'eqq',
      :[]  => 'aref',
      :[]= => 'aset',
      :~   => 'tild',
      :<=> => 'cmp',
      :=~  => 'match',
      :+   => 'plus',
      :-   => 'minus',
      :/   => 'div',
      :*   => 'mul',
      :<   => 'lt',
      :<=  => 'le',
      :>   => 'gt',
      :>=  => 'ge',
      :<<  => 'lshft',
      :>>  => 'rshft',
      :|   => 'or',
      :&   => 'and',
      :^   => 'xor',
      :+@  => 'uplus',
      :-@  => 'uminus',
      :%   => 'mod',
      :**  => 'pow'
    }

    # Type info for flags of objects. This helps identify the type of object
    # being dealt with
    TYPES = {
      class:     0x0001,
      module:    0x0002,
      object:    0x0004,
      boolean:   0x0008,
      string:    0x0010,
      array:     0x0020,
      number:    0x0040,
      proc:      0x0080,
      hash:      0x0100,
      range:     0x0200,
      iclass:    0x0400,
      singleton: 0x0800
    }

    STATEMENTS = to_syms(%w[xstr dxstr])

    def initialize(opts = {})
      @debug = opts[:debug] or false
    end

    def parse(source, file = '(file)')
      @file = file
      @helpers = {
        :breaker => true, :klass => true, :const_get => true,
        :slice => true
      }

      parser = Grammar.new
      reset

      # Debug mode always uses FILE for sending methods which have stack traces
      @uses_file = true if @debug

      # $send is needed in debug mode
      @helpers[:send] = true if @debug

      begin
        top parser.parse(source, file)
      rescue Exception => e
        raise OpalParseError.new("#{e.message} in #{file}:#{parser.line}")
      end
    end

    def s(*parts)
      sexp = Sexp.new *parts
      sexp.line = @line
      sexp
    end

    def reset
      @line = 1
      @indent = ''
      @unique = 0
    end

    def mid_to_jsid(mid)
      '$' + if name = METHOD_NAMES[mid.to_sym]
        name + '$'
      else
        mid.sub('!', '$b').sub('?', '$p').sub('=', '$e')
      end
    end

    # guaranteed unique id per file..
    def unique_temp
      "$TMP_#{@unique += 1}"
    end

    def top(sexp, options = {})
      code = nil
      vars = []

      in_scope(:top) do
        indent {
          code = @indent + process(s(:scope, sexp), :statement)
        }

        vars << "FILE = $opal.FILE" if @uses_file
        vars << "nil = $opal.nil"
        vars << "$const = $opal.constants"
        vars.concat @scope.locals.map { |t| "#{t}" }
        vars.concat @scope.temps.map { |t| t }
        vars.concat @helpers.keys.map { |h| "$#{h} = $opal.#{h}" }

        code = "var #{vars.join ', '};\n" + code unless vars.empty?
      end

      pre  = "function($opal) {\n"
      post = ""

      uniques = []

      @unique.times { |i| uniques << "$TMP_#{i+1}" }

      unless uniques.empty?
        post += ";var #{uniques.join ', '};"
      end

      post += "\n}"

      pre + code + post
    end

    def in_scope(type)
      return unless block_given?

      parent = @scope
      @scope = Scope.new(type, self).tap { |s| s.parent = parent }
      yield @scope

      @scope = parent
    end

    def indent(&block)
      indent = @indent
      @indent += INDENT
      res = yield
      @indent = indent
      res
    end

    # Used when we enter a while statement. This pushes onto the current
    # scope's while stack so we know how to handle break, next etc.
    #
    # Usage:
    #
    #     in_while do
    #       # generate while body here.
    #     end
    def in_while
      return unless block_given?
      @while_loop = @scope.push_while
      result = yield
      @scope.pop_while

      result
    end

    def in_while?
      @scope.in_while?
    end

    def process(sexp, level)
      type = sexp.shift

      raise "Unsupported sexp: #{type}" unless respond_to? type

      __send__ type, sexp, level
    end

    def returns(sexp)
      return returns s(:nil) unless sexp

      case sexp.first
      when :break, :next
        sexp
      when :scope
        sexp
      when :block
        if sexp.length > 1
          sexp[-1] = returns sexp[-1]
        else
          sexp << returns(s(:nil))
        end
        sexp
      when :when
        sexp[2] = returns(sexp[2])
        sexp
      when :ensure
        sexp[1] = returns sexp[1]
        sexp
      when :while
        sexp[2] = returns(sexp[2])
        sexp
      when :return
        sexp
      when :xstr
        sexp[1] = "return #{sexp[1]};" unless /return|;/ =~ sexp[1]
        sexp
      when :dxstr
        sexp[1] = "return #{sexp[1]}" unless /return|;|\n/ =~ sexp[1]
        sexp
      when :if
        sexp[2] = returns(sexp[2] || s(:nil))
        sexp[3] = returns(sexp[3] || s(:nil))
        sexp
      else
        s(:js_return, sexp).tap { |s|
          s.line = sexp.line
        }
      end
    end

    def expression?(sexp)
      !STATEMENTS.include?(sexp.first)
    end

    def block(sexp, level)
      result = []
      sexp << s(:nil) if sexp.empty?

      until sexp.empty?
        stmt = sexp.shift
        expr = expression?(stmt) and LEVEL.index(level) < LEVEL.index(:list)
        code = process(stmt, level)
        result << (expr ? "#{code};" : code)
      end

      result.join "\n#@indent"
    end

    def scope(sexp, level)
      stmt = sexp.shift
      stmt = returns stmt unless @scope.donates_methods
      code = process stmt, :statement

      code
    end

    # s(:js_return, sexp)
    def js_return(sexp, level)
      "return #{process sexp.shift, :expression}"
    end

    # s(:js_tmp, str)
    def js_tmp(sexp, level)
      sexp.shift.to_s
    end

    # s(:js_block_given)
    def js_block_given(sexp, level)
      @scope.uses_block!
      "($yield!==nil)"
    end

    # s(:lit, 1)
    # s(:lit, :foo)
    def lit(sexp, level)
      val = sexp.shift
      case val
      when Numeric
        level == :receiver ? "(#{val.inspect})" : val.inspect
      when Symbol
        val.to_s.inspect
      when Regexp
        val == // ? /^/.inspect : val.inspect
      when Range
        "$opal.range(#{val.begin}, #{val.end}, #{val.exclude_end?})"
      else
        raise "Bad lit: #{val.inspect}"
      end
    end

    def dregx(sexp, level)
      parts = sexp.map do |part|
        if String === part
          part.inspect
        elsif part[0] == :str
          process part, :expression
        else
          process part[1], :expression
        end
      end

      "(new RegExp(#{parts.join ' + '}))"
    end

    def dot2(sexp, level)
      "$opal.range(#{process sexp[0], :expression}, #{process sexp[1], :expression}, false)"
    end

    def dot3(sexp, level)
      "$opal.range(#{process sexp[0], :expression}, #{process sexp[1], :expression}, true)"
    end

    # s(:str, "string")
    def str(sexp, level)
      str = sexp.shift
      if str == @file
        @uses_file = true
        "FILE"
      else
        str.inspect
      end
    end

    def defined(sexp, level)
      part = sexp[0]
      case part[0]
      when :self
        "self".inspect
      when :nil
        "nil".inspect
      when :true
        "true".inspect
      when :false
        "false".inspect
      when :call
        mid = mid_to_jsid part[2].to_s
        recv = part[1] ? process(part[1], :expression) : 'this'
        "(#{recv}.#{mid} ? 'method' : nil)"
      else
        raise "bad defined? part: #{part[0]}"
      end
    end

    # s(:not, sexp)
    def not(sexp, level)
      tmp = @scope.new_temp
      code = "((#{tmp} = #{process sexp.shift, :expression}) === false || #{tmp} === nil)"
      @scope.queue_temp tmp
      code
    end

    def block_pass(exp, level)
      pass = process exp.shift, level

      tmp = @scope.new_temp

      to_proc = process(s(:call, s(:js_tmp, tmp), :to_proc, s(:arglist)), :expression)

      code = "(#{tmp} = #{pass}, (typeof(#{tmp}) === 'function' || #{tmp} == nil ? #{tmp} : #{to_proc}))"

      @scope.queue_temp tmp

      code
    end

    # s(:iter, call, block_args [, body)
    def iter(sexp, level)
      call = sexp[0]
      args = sexp[1]
      body = sexp[2]

      body ||= s(:nil)
      body = returns body
      code = ""
      params = nil
      scope_name = nil

      args = nil if Fixnum === args # argh
      args ||= s(:masgn, s(:array))
      args = args.first == :lasgn ? s(:array, args) : args[1]

      if args.last[0] == :block_pass
        block_arg = args.pop
        block_arg = block_arg[1][1].intern
      end

      if args.last[0] == :splat
        splat = args.last[1][1]
        args.pop
        len = args.length
      end

      indent do
        in_scope(:iter) do
          args[1..-1].each do |arg|
            arg = arg[1]
            arg = "#{arg}$" if RESERVED.include? arg.to_s
            code += "if (#{arg} === undefined) {#{arg} = nil; }"
          end

          params = js_block_args(args[1..-1])
          params.unshift '_$'

          if splat
            params << splat
            code += "#{splat} = $slice.call(arguments, #{len});"
          end

<<<<<<< HEAD
          if block_arg
            @scope.add_arg block_arg
            code += "var #{block_arg} = arguments.callee.$P || nil, $context = #{block_arg}.$S;"
          end

          code += process body, :statement
=======
          code += "\n#@indent" + process(body, :statement)
>>>>>>> 88622c10

          code = "\n#@indent#{@scope.to_vars}\n#@indent#{code}"

          scope_name = @scope.identity
        end
      end

      itercode = "function(#{params.join ', '}) {\n#{code}\n#@indent}"
      itercode = "#{scope_name} = #{itercode}" if scope_name
      call << itercode

      process call, level
    end

    def js_block_args(sexp)
      sexp.map do |arg|
        a = arg[1].intern
        a = "#{a}$".intern if RESERVED.include? a.to_s
        @scope.add_arg a
        a
      end
    end

    ##
    # recv.mid = rhs
    #
    # s(recv, :mid=, s(:arglist, rhs))

    def attrasgn(exp, level)
      recv = exp[0]
      mid = exp[1]
      arglist = exp[2]

      return process(s(:call, recv, mid, arglist), level)
    end

    # s(:call, recv, :mid, s(:arglist))
    # s(:call, nil, :mid, s(:arglist))
    def call(sexp, level)
      recv = sexp[0]
      meth = sexp[1]
      arglist = sexp[2]
      iter = sexp[3]

      mid = mid_to_jsid meth.to_s

      return js_block_given(sexp, level) if meth == :block_given?
      return "undefined" if meth == :undefined

      splat = arglist[1..-1].any? { |a| a.first == :splat }

      if Sexp === arglist.last and arglist.last.first == :block_pass
        tmpproc = @scope.new_temp
        arglist.insert 1, s(:js_tmp, process(arglist.pop, :expression))
      elsif iter
        tmpproc = @scope.new_temp
        arglist.insert 1, s(:js_tmp, "(#{tmpproc}=#{iter},#{tmpproc}.$S=this,#{tmpproc})")
      else
        arglist.insert 1, s(:js_tmp, 'null') unless arglist.length == 1
      end

      tmprecv = @scope.new_temp if splat
      args = ""

      recv_code = recv.nil? ? 'this' : process(recv, :receiver)

      #if @debug
        #if iter
          #debugblock = "(#{tmpproc}=#{block},#{tmpproc}.$S=this, #{tmpproc})"
        #elsif block
          #debugblock = block
        #else
          #debugblock = 'null'
        #end
        #arglist.insert 1, s(:js_tmp, recv_code), s(:js_tmp, debugblock), s(:js_tmp, mid.inspect)
      #end

      args = process arglist, :expression

      @scope.queue_temp tmprecv if tmprecv
      @scope.queue_temp tmpproc if tmpproc

      if @debug && false
        ""
      else
        dispatch = tmprecv ? "(#{tmprecv}=#{recv_code}).#{mid}" : "#{recv_code}.#{mid}"
        splat ? "#{dispatch}.apply(#{tmprecv}, #{args})" : "#{dispatch}(#{args})"
      end

      #if @debug
        #splat ? "$send.apply(null, #{args})" : "$send(#{args})"
      #elsif @method_missing
        #pre = "((#{tmprecv}=#{recv_code}).#{mid} || $opal.mm('#{mid}'))."
        #splat ? "#{pre}apply(#{tmprecv}, #{args})" : "#{pre}call(#{tmprecv}#{args == '' ? '' : ", #{args}"})"
      #else
        #if block
          #if iter
            #call = "(#{tmpproc}=(#{tmprecv}=#{recv_code}).#{mid}, (#{tmpproc}.$P = #{block}).$S = this, #{tmpproc})"
          #else # block_pass
            #call = "(#{tmpproc}=(#{tmprecv}=#{recv_code}).#{mid}, #{tmpproc}.$P = #{block}, #{tmpproc})"
          #end

          #args = ", #{args}" unless args.empty?
          #splat ? "#{call}.apply(#{tmprecv}#{args})" : "#{call}.call(#{tmprecv}#{args})"

        #else
          #splat ? "(#{tmprecv}=#{recv_code}).#{mid}.apply(#{tmprecv}, #{args})" : "#{recv_code}.#{mid}(#{args})"
        #end
      #end
    end

    # s(:arglist, [arg [, arg ..]])
    def arglist(sexp, level)
      code = ''
      work = []

      until sexp.empty?
        splat = sexp.first.first == :splat
        arg   = process sexp.shift, :expression

        if splat
          if work.empty?
            if code.empty?
              code += arg
            else
              code += ".concat(#{arg})"
            end
          else
            join  = "[#{work.join ', '}]"
            code += (code.empty? ? join : ".concat(#{join})")
            code += ".concat(#{arg})"
          end

          work = []
        else
          work.push arg
        end
      end

      unless work.empty?
        join  = work.join ', '
        code += (code.empty? ? join : ".concat([#{work}])")
      end

      code
    end

    # s(:splat, sexp)
    def splat(sexp, level)
      return "[]" if sexp.first == [:nil]
      return "[#{process sexp.first, :expression}]" if sexp.first.first == :lit
      process sexp.first, :receiver
    end

    # s(:class, cid, super, body)
    def class(sexp, level)
      cid = sexp[0]
      sup = sexp[1]
      body = sexp[2]
      code = nil

      if Symbol === cid or String === cid
        donates_methods = (cid === :Object || cid === :BasicObject)
        base = 'this'
        name = cid.to_s.inspect
      elsif cid[0] == :colon2
        base = process(cid[1], :expression)
        name = cid[2].to_s.inspect
      elsif cid[0] == :colon3
        donates_methods = (cid[1] === :Object || cid[1] === :BasicObject)
        base = '$opal.Object'
        name = cid[1].to_s.inspect
      else
        raise "Bad receiver in class"
      end

      sup = sup ? process(sup, :expression) : 'nil'

      indent do
        in_scope(:class) do
          @scope.donates_methods = donates_methods
          code = @indent + @scope.to_vars + "\n#@indent" + process(body, :statement)
          code += "\n#{@scope.to_donate_methods}" if @scope.donates_methods
        end
      end

      "$klass(#{base}, #{sup}, #{name}, function() {\n#{code}\n}, 0)"
    end

    # s(:sclass, recv, body)
    def sclass(sexp, level)
      recv = sexp[0]
      body = sexp[1]
      code = nil
      base = process recv, :expression

      in_scope(:sclass) do
        code = @scope.to_vars + process(body, :statement)
      end

      "$klass(#{base}, nil, nil, function() {#{code}}, 2)"
    end

    # s(:module, cid, body)
    def module(sexp, level)
      cid = sexp[0]
      body = sexp[1]
      code = nil

      if Symbol === cid or String === cid
        base = 'this'
        name = cid.to_s.inspect
      elsif cid[0] == :colon2
        base = process(cid[1], :expression)
        name = cid[2].to_s.inspect
      elsif cid[0] == :colon3
        base = '$opal.Object'
        name = cid[1].to_s.inspect
      else
        raise "Bad receiver in class"
      end

      indent do
        in_scope(:module) do
          @scope.donates_methods = true
          code = @indent + @scope.to_vars + "\n#@indent" + process(body, :statement) + "\n#@indent" + @scope.to_donate_methods
        end
      end

      "$klass(#{base}, nil, #{name}, function() {\n#{code}\n#@indent}, 1)"
    end

    def undef(exp, level)
      "$opal.undef(this, #{process exp.shift, :expression})"
    end

    # s(:defn, mid, s(:args), s(:scope))
    def defn(sexp, level)
      mid = sexp[0]
      args = sexp[1]
      stmts = sexp[2]
      js_def nil, mid, args, stmts, sexp.line, sexp.end_line
    end

    # s(:defs, recv, mid, s(:args), s(:scope))
    def defs(sexp, level)
      recv = sexp[0]
      mid  = sexp[1]
      args = sexp[2]
      stmts = sexp[3]
      js_def recv, mid, args, stmts, sexp.line, sexp.end_line
    end

    def js_def(recvr, mid, args, stmts, line, end_line)
      mid = mid_to_jsid mid.to_s

      if recvr
        type = '$opal.defs'
        recv = process(recvr, :expression)
      else
        type = '$opal.defn'
        recv = 'this'
      end

      code = ''
      params = nil
      scope_name = nil

      # opt args if last arg is sexp
      opt = args.pop if Sexp === args.last

      # block name &block
      if args.last.to_s[0] == '&'
        block_name = args.pop[1..-1].intern
      end

      # splat args *splat
      if args.last.to_s[0] == '*'
        if args.last == :*
          args.pop
        else
          splat = args[-1].to_s[1..-1].intern
          args[-1] = splat
          len = args.length - 2
        end
      end

      aritycode = arity_check(args, opt, splat) if @debug && false

      indent do
      in_scope(:def) do
        args.insert 1, '$yield'
        params = process args, :expression

        @scope.mid = mid

        if block_name
          @scope.add_arg block_name
          @scope.uses_block!
        end

        opt[1..-1].each do |o|
          next if o[2][2] == :undefined
          id = process s(:lvar, o[1]), :expression
          code += "if (#{id} === undefined) { #{process o, :expression}; }"
        end if opt

        code += "#{splat} = $slice.call(arguments, #{len + 1});" if splat
        code += "\n#@indent" + process(stmts, :statement)

        # Returns the identity name if identified, nil otherwise
        scope_name = @scope.identity

        if @scope.uses_block?
          blk = "if (!$yield) $yield = nil; var $context = $yield.$S"
          blk += ", #{block_name} = $yield" if block_name
          blk += ";"
          code = blk + code
        end

        code = aritycode.to_s + code

        if @scope.catches_break?
          code = "try {#{code}} catch (e) { if (e === $breaker) { return e.$v; }; throw e;}"
        end

        code = "#@indent#{@scope.to_vars}" + code
      end
      end

      defcode = "#{"#{scope_name} = " if scope_name}function(#{params}) {\n#{code}\n#@indent}"

      if @debug
        "#{type}(#{recv}, '#{mid}', #{defcode}, FILE, #{line})"
      elsif recvr
        "#{type}(#{recv}, '#{mid}', #{defcode})"
      elsif @scope.type == :class
        @scope.methods << mid if @scope.donates_methods
        "def.#{mid} = #{defcode}"
      elsif @scope.type == :module
        @scope.methods << mid
        "def.#{mid} = #{defcode}"
      else
        "#{type}(#{recv}, '#{mid}', #{defcode})"
      end
    end

    ##
    # Returns code used in debug mode to check arity of method call
    def arity_check(args, opt, splat)
      arity = args.size - 1
      arity -= (opt.size - 1) if opt
      arity -= 1 if splat
      arity = -arity - 1 if opt or splat

      aritycode = "var $arity = arguments.length; if ($arity !== 0) { $arity -= 1; }"
      if arity < 0 # splat or opt args
        aritycode + "if ($arity < #{-(arity + 1)}) { $opal.arg_error($arity, #{arity}); }"
      else
        aritycode + "if ($arity !== #{arity}) { $opal.arg_error($arity, #{arity}); }"
      end
    end

    def args(exp, level)
      args = []

      until exp.empty?
        a = exp.shift.intern
        a = "#{a}$".intern if RESERVED.include? a.to_s
        @scope.add_arg a
        args << a
      end

      args.join ', '
    end

    # s(:self)  # => this
    def self(sexp, level)
      'this'
    end

    # s(:true)  # => true
    # s(:false) # => false
    # s(:nil)   # => nil
    %w(true false nil).each do |name|
      define_method name do |exp, level|
        name
      end
    end

    # s(:array [, sexp [, sexp]])
    def array(sexp, level)
      return '[]' if sexp.empty?

      code = ''
      work = []

      until sexp.empty?
        splat = sexp.first.first == :splat
        part  = process sexp.shift, :expression

        if splat
          if work.empty?
            code += (code.empty? ? part : ".concat(#{part})")
          else
            join  = "[#{work.join ', '}]"
            code += (code.empty? ? join : ".concat(#{join})")
            code += ".concat(#{part})"
          end
          work = []
        else
          work << part
        end
      end

      unless work.empty?
        join  = "[#{work.join ', '}]"
        code += (code.empty? ? join : ".concat(#{join})")
      end

      code
    end

    # s(:hash, key1, val1, key2, val2...)
    def hash(sexp, level)
      "$opal.hash(#{sexp.map { |p| process p, :expression }.join ', '})"
    end

    # s(:while, exp, block, true)
    def while(sexp, level)
      expr = sexp[0]
      stmt = sexp[1]
      redo_var = @scope.new_temp
      stmt_level = if level == :expression or level == :receiver
                     :statement_closure
                    else
                      :statement
                    end
      pre = "while ("
      code = "#{js_truthy expr}){"

      in_while do
        @while_loop[:closure] = true if stmt_level == :statement_closure
        @while_loop[:redo_var] = redo_var
        body = process(stmt, :statement)

        if @while_loop[:use_redo]
          pre = "#{redo_var}=false;" + pre + "#{redo_var} || "
          code += "#{redo_var}=false;"
        end

        code += body
      end

      code += "}"
      code = pre + code
      @scope.queue_temp redo_var

      if stmt_level == :statement_closure
        code = "(function() {#{code}; return nil;}).call(this)"
      end

      code
    end

    def until(exp, level)
      expr = exp[0]
      stmt = exp[1]
      redo_var   = @scope.new_temp
      stmt_level = if level == :expression or level == :receiver
                     :statement_closure
                   else
                     :statement
                   end
      pre = "while (!("
      code = "#{js_truthy expr})) {"

      in_while do
        @while_loop[:closure] = true if stmt_level == :statement_closure
        @while_loop[:redo_var] = redo_var
        body = process(stmt, :statement)

        if @while_loop[:use_redo]
          pre = "#{redo_var}=false;" + pre + "#{redo_var} || "
          code += "#{redo_var}=false;"
        end

        code += body
      end

      code += "}"
      code = pre + code
      @scope.queue_temp redo_var

      if stmt_level == :statement_closure
        code = "(function() {#{code}; return nil;}).call(this)"
      end

      code
    end

    ##
    # alias foo bar
    #
    # s(:alias, s(:lit, :foo), s(:lit, :bar))
    def alias(exp, level)
      new = exp[0]
      old = exp[1]
      "$opal.alias(this, #{process new, :expression}, #{process old, :expression})"
    end

    def masgn(sexp, level)
      lhs = sexp[0]
      rhs = sexp[1]
      tmp = @scope.new_temp
      len = 0

      # remote :array part
      lhs.shift
      if rhs[0] == :array
        len = rhs.length - 1 # we are guaranteed an array of this length
        code  = ["#{tmp} = #{process rhs, :expression}"]
      elsif rhs[0] == :to_ary
        code = ["#{tmp} = [#{process rhs[1], :expression}]"]
      elsif rhs[0] == :splat
        code = ["#{tmp} = #{process rhs[1], :expression}"]
      else
        raise "Unsupported mlhs type"
      end

      lhs.each_with_index do |l, idx|

        if l.first == :splat
          s = l[1]
          s << s(:js_tmp, "$slice.call(#{tmp}, #{idx})")
          code << process(s, :expression)
        else
          if idx >= len
            l << s(:js_tmp, "(#{tmp}[#{idx}] === undefined ? nil : #{tmp}[#{idx}])")
          else
            l << s(:js_tmp, "#{tmp}[#{idx}]")
          end
          code << process(l, :expression)
        end
      end

      @scope.queue_temp tmp
      code.join ', '
    end

    def svalue(sexp, level)
      process sexp.shift, level
    end

    # s(:lasgn, :lvar, rhs)
    def lasgn(sexp, level)
      lvar = sexp[0]
      rhs  = sexp[1]
      lvar = "#{lvar}$".intern if RESERVED.include? lvar.to_s
      @scope.add_local lvar
      res = "#{lvar} = #{process rhs, :expression}"
      level == :expression || level == :receiver ? "(#{res})" : res
    end

    # s(:lvar, :lvar)
    def lvar(exp, level)
      lvar = exp.shift.to_s
      lvar = "#{lvar}$" if RESERVED.include? lvar
      lvar
    end

    # s(:iasgn, :ivar, rhs)
    def iasgn(exp, level)
      ivar = exp[0]
      rhs = exp[1]
      ivar = ivar.to_s[1..-1]
      lhs = RESERVED.include?(ivar) ? "this['#{ivar}']" : "this.#{ivar}"
      "#{lhs} = #{process rhs, :expression}"
    end

    # s(:ivar, :ivar)
    def ivar(exp, level)
      ivar = exp.shift.to_s[1..-1]
      part = RESERVED.include?(ivar) ? "['#{ivar}']" : ".#{ivar}"
      @scope.add_ivar part
      "this#{part}"
    end

    # s(:gvar, gvar)
    def gvar(sexp, level)
      gvar = sexp.shift.to_s
      tmp = @scope.new_temp
      code = "((#{tmp} = $opal.gvars[#{gvar.inspect}]) == null ? nil : #{tmp})"
      @scope.queue_temp tmp
      code
    end

    # s(:gasgn, :gvar, rhs)
    def gasgn(sexp, level)
      gvar = sexp[0]
      rhs  = sexp[1]
      "($opal.gvars[#{gvar.to_s.inspect}] = #{process rhs, :expression})"
    end

    # s(:const, :const)
    def const(sexp, level)
      if @debug
        "$opal.const_get($const, #{sexp.shift.to_s.inspect})"
      else
        "$const.#{sexp.shift}"
      end
    end

    # s(:cdecl, :const, rhs)
    def cdecl(sexp, level)
      const = sexp[0]
      rhs   = sexp[1]
      "$const.#{const} = #{process rhs, :expression}"
    end

    # s(:return [val])
    def return(sexp, level)
      val = process(sexp.shift || s(:nil), :expression)

      if level == :statement
        "return #{val}"
      else
        "$return(#{val})"
      end
    end

    # s(:xstr, content)
    def xstr(sexp, level)
      code = sexp.first.to_s
      code += ";" if level == :statement and !code.include?(';')
      code = "(#{code})" if level == :receiver

      code
    end

    # s(:dxstr, parts...)
    def dxstr(sexp, level)
      code = sexp.map do |p|
        if String === p
          p.to_s
        elsif p.first == :evstr
          process p.last, :expression
        elsif p.first == :str
          p.last.to_s
        else
          raise "Bad dxstr part"
        end
      end.join

      code += ";" if level == :statement and !code.include?(';')
      code = "(#{code})" if level == :receiver
      code
    end

    # s(:dstr, parts..)
    def dstr(sexp, level)
      parts = sexp.map do |p|
        if String === p
          p.inspect
        elsif p.first == :evstr
          process(s(:call, p.last, :to_s, s(:arglist)), :expression)
        elsif p.first == :str
          p.last.inspect
        else
          raise "Bad dstr part"
        end
      end

      "(#{parts.join ' + '})"
    end

    def dsym(sexp, level)
      parts = sexp.map do |p|
        if String === p
          p.inspect
        elsif p.first == :evstr
          process(s(:call, p.last, :to_s, s(:arglist)), :expression)
        elsif p.first == :str
          p.last.inspect
        else
          raise "Bad dsym part"
        end
      end

      "(#{parts.join '+'})"
    end

    # s(:if, test, truthy, falsy)
    def if(sexp, level)
      test = sexp[0]
      truthy = sexp[1]
      falsy = sexp[2]

      if level == :expression or level == :receiver
        truthy = returns(truthy || s(:nil))
        falsy = returns(falsy || s(:nil))
      end

      code = "if (#{js_truthy test}) {\n#@indent"
      indent { code += @indent + process(truthy, :statement) } if truthy
      indent { code += "\n#@indent} else {\n#@indent#{process falsy, :statement}" } if falsy
      code += "\n#@indent}"

      code = "(function() { #{code}; return nil; }).call(this)" if level == :expression or level == :receiver

      code
    end

    def js_truthy_optimize(sexp)
      if sexp.first == :call
        mid = sexp[2]
        if mid == :block_given?
          return process sexp, :expression
        elsif COMPARE.include? mid.to_s
          return process sexp, :expression
        end
      end
    end

    def js_truthy(sexp)
      if optimized = js_truthy_optimize(sexp)
        return optimized
      end

      tmp = @scope.new_temp
      code = "(#{tmp} = #{process sexp, :expression}) !== false && #{tmp} !== nil"
      @scope.queue_temp tmp

      code
    end

    # s(:and, lhs, rhs)
    def and(sexp, level)
      lhs = sexp[0]
      rhs = sexp[1]
      t = nil
      tmp = @scope.new_temp

      if t = js_truthy_optimize(lhs)
        return "(#{tmp} = #{t} ? #{process rhs, :expression} : #{tmp})".tap {
          @scope.queue_temp tmp
        }
      end

      code = "((#{tmp} = #{process lhs, :expression}, #{tmp} !== false && "
      code += "#{tmp} != nil) ? #{process rhs, :expression} : #{tmp})"
      @scope.queue_temp tmp

      code
    end

    # s(:or, lhs, rhs)
    def or(sexp, level)
      lhs = sexp[0]
      rhs = sexp[1]
      t = nil
      tmp = @scope.new_temp

      if t = js_truthy_optimize(lhs)
        return "(#{tmp} = #{t} ? #{tmp} : #{process rhs, :expression})".tap {
          @scope.queue_temp tmp
        }
      end

      code = "(#{tmp} = #{process lhs, :expression}, #{tmp} !== false && "
      code += "#{tmp} != nil ? #{tmp} : #{process rhs, :expression})"
      @scope.queue_temp tmp

      code
    end

    # s(:yield, arg1, arg2)
    def yield(sexp, level)
      @scope.uses_block!
      splat = sexp.any? { |s| s.first == :splat }
      sexp.unshift s(:js_tmp, 'null')
      sexp.unshift s(:js_tmp, '$context') unless splat
      args = arglist(sexp, level)

      call =  if splat
                "$yield.apply($context, #{args})"
              else
                "$yield.call(#{args})"
              end

      if level == :receiver or level == :expression
        tmp = @scope.new_temp
        @scope.catches_break!
        code = "((#{tmp} = #{call}) === $breaker ? #{tmp}.$t() : #{tmp})"
        @scope.queue_temp tmp
      else
        code = call
      end

      code
    end

    def break(exp, level)
      val = exp.empty? ? 'nil' : process(exp.shift, :expression)
      if in_while?
        if @while_loop[:closure]
          "return #{val};"
        else
          "break;"
        end
      else
        "return ($breaker.$v = #{val}, $breaker)"
      end
    end

    # s(:case, expr, when1, when2, ..)
    def case(exp, level)
      code = []
      @scope.add_local "$case"
      expr = process exp.shift, :expression
      # are we inside a statement_closure
      returnable = level != :statement
      done_else = false

      until exp.empty?
        wen = exp.shift
        if wen and wen.first == :when
          returns(wen) if returnable
          wen = process(wen, :statement)
          wen = "else #{wen}" unless code.empty?
          code << wen
        elsif wen # s(:else)
          done_else = true
          wen = returns(wen) if returnable
          code << "else {#{process wen, :statement}}"
        end
      end

      code << "else {return nil}" if returnable and !done_else

      code = "$case = #{expr};#{code.join "\n"}"
      code = "(function() { #{code} }).call(this)" if returnable
      code
    end

    # when foo
    #   bar
    #
    # s(:when, s(:array, foo), bar)
    def when(exp, level)
      arg = exp.shift[1..-1]
      body = exp.shift
      body = process body, level if body

      test = []
      until arg.empty?
        a = arg.shift

        if a.first == :when # when inside another when means a splat of values
          call  = s(:call, s(:js_tmp, "$splt[i]"), :===, s(:arglist, s(:js_tmp, "$case")))
          splt  = "(function($splt) {for(var i = 0; i < $splt.length; i++) {"
          splt += "if (#{process call, :expression}) { return true; }"
          splt += "} return false; }).call(this, #{process a[1], :expression})"

          test << splt
        else
          call = s(:call, a, :===, s(:arglist, s(:js_tmp, "$case")))
          call = process call, :expression
          # call = "else " unless test.empty?

          test << call
        end
      end

      "if (#{test.join " || "}) {\n#{body}\n}"
    end

    # lhs =~ rhs
    #
    # s(:match3, lhs, rhs)
    def match3(sexp, level)
      lhs = sexp[0]
      rhs = sexp[1]
      call = s(:call, lhs, :=~, s(:arglist, rhs))
      process call, level
    end

    # @@class_variable
    #
    # s(:cvar, name)
    def cvar(exp, level)
      tmp = @scope.new_temp
      code = "((#{tmp} = $opal.cvars[#{exp.shift.to_s.inspect}]) == null ? nil : #{tmp})"
      @scope.queue_temp tmp
      code
    end

    # @@name = rhs
    #
    # s(:cvasgn, :@@name, rhs)
    def cvasgn(exp, level)
      "($opal.cvars[#{exp.shift.to_s.inspect}] = #{process exp.shift, :expression})"
    end

    def cvdecl(exp, level)
      "($opal.cvars[#{exp.shift.to_s.inspect}] = #{process exp.shift, :expression})"
    end

    # BASE::NAME
    #
    # s(:colon2, base, :NAME)
    def colon2(sexp, level)
      base = sexp[0]
      name = sexp[1]
      "$opal.const_get((#{process base, :expression}).$const, #{name.to_s.inspect})"
    end

    def colon3(exp, level)
      "$opal.const_get($opal.Object.$const, #{exp.shift.to_s.inspect})"
    end

    # super a, b, c
    #
    # s(:super, arg1, arg2, ...)
    def super(sexp, level)
      args = []
      until sexp.empty?
        args << process(sexp.shift, :expression)
      end

      js_super "[#{ args.join ', ' }]"
    end

    # super
    #
    # s(:zsuper)
    def zsuper(exp, level)

      js_super "$slice.call(arguments)"
    end

    def js_super args
      if @scope.type == :def
        mid      = @scope.mid
        identity = @scope.identify!
        "$opal.zuper(#{identity}, '#{mid}', this, #{args})"

      elsif @scope.type == :iter
        chain, defn, mid = @scope.get_super_chain
        "$opal.dsuper([#{chain.join ', '}], #{defn}, #{mid}, this, #{args})"

      else
        raise "Cannot call super() from outside a method block"
      end
    end

    # a ||= rhs
    #
    # s(:op_asgn_or, s(:lvar, :a), s(:lasgn, :a, rhs))
    def op_asgn_or(exp, level)
      process s(:or, exp.shift, exp.shift), :expression
    end

    def op_asgn1(sexp, level)
      "'FIXME(op_asgn1)'"
    end

    # lhs.b += rhs
    #
    # s(:op_asgn2, lhs, :b=, :+, rhs)
    def op_asgn2(exp, level)
      lhs = process exp.shift, :expression
      mid = exp.shift.to_s[0..-2]
      op  = exp.shift
      rhs = exp.shift

      if op.to_s == "||"
        raise "op_asgn2 for ||"
      else
        temp = @scope.new_temp
        getr = s(:call, s(:js_tmp, temp), mid, s(:arglist))
        oper = s(:call, getr, op, s(:arglist, rhs))
        asgn = s(:call, s(:js_tmp, temp), "#{mid}=", s(:arglist, oper))

        "(#{temp} = #{lhs}, #{process asgn, :expression})".tap {
          @scope.queue_temp temp
        }
      end
    end

    # s(:ensure, body, ensure)
    def ensure(exp, level)
      begn = exp.shift
      if level == :receiver || level == :expression
        retn = true
        begn = returns begn
      end

      body = process begn, level
      ensr = exp.shift || s(:nil)
      ensr = process ensr, level
      body = "try {\n#{body}}" unless body =~ /^try \{/

      res = "#{body}\n finally {\n#{ensr}}"
      res = "(function() { #{res}; }).call(this)" if retn
      res
    end

    def rescue(exp, level)
      body = exp.first.first == :resbody ? s(:nil) : exp.shift
      body = process body, level

      parts = []
      until exp.empty?
        part = process exp.shift, level
        part = "else " + part unless parts.empty?
        parts << part
      end
      # if no rescue statement captures our error, we should rethrow
      parts << "else { throw $err; }"

      code = "try {\n#{body}\n} catch ($err) {\n#{parts.join "\n"}\n}"
      code = "(function() { #{code} }).call(this)" if level == :expression

      code
    end

    def resbody(exp, level)
      args = exp[0]
      body = exp[1]
      body = process(body || s(:nil), level)
      types = args[1..-2]

      err = types.map { |t|
        call = s(:call, t, :===, s(:arglist, s(:js_tmp, "$err")))
        a = process call, :expression
        #puts a
        a
      }.join ', '
      err = "true" if err.empty?

      if Sexp === args.last and [:lasgn, :iasgn].include? args.last.first
        val = args.last
        val[2] = s(:js_tmp, "$err")
        val = process(val, :expression) + ";"
      end

      "if (#{err}) {\n#{val}#{body}}"
      # raise exp.inspect
    end

    # FIXME: Hack.. grammar should remove top level begin.
    def begin(exp, level)
      process exp[0], level
    end

    def next(exp, level)
      val = exp.empty? ? 'nil' : process(exp.shift, :expression)
      if in_while?
        "continue;"
      else
        "return #{val};"
      end
    end

    def redo(exp, level)
      if in_while?
        @while_loop[:use_redo] = true
        "#{@while_loop[:redo_var]} = true"
      else
        "REDO()"
      end
    end
  end
end<|MERGE_RESOLUTION|>--- conflicted
+++ resolved
@@ -430,16 +430,12 @@
             code += "#{splat} = $slice.call(arguments, #{len});"
           end
 
-<<<<<<< HEAD
           if block_arg
             @scope.add_arg block_arg
             code += "var #{block_arg} = arguments.callee.$P || nil, $context = #{block_arg}.$S;"
           end
 
-          code += process body, :statement
-=======
           code += "\n#@indent" + process(body, :statement)
->>>>>>> 88622c10
 
           code = "\n#@indent#{@scope.to_vars}\n#@indent#{code}"
 
